import sys
import os
import json
import time
from datetime import datetime
import traceback

import matplotlib
from absl import app, flags, logging
matplotlib.use("Agg")

import numpy as np
import tensorflow as tf
import jax
from PIL import Image

from flax.training import checkpoints
from jaxrl_m.vision import encoders
from jaxrl_m.agents import agents

<<<<<<< HEAD
matplotlib.use("Agg")
import matplotlib.pyplot as plt
import time
from datetime import datetime
import jax
import time
import tensorflow as tf

# bridge_data_robot imports
from widowx_envs.widowx_env import BridgeDataRailRLPrivateWidowX
from multicam_server.topic_utils import IMTopic
=======
from widowx_envs.widowx.widowx_env import BridgeDataRailRLPrivateWidowX
from widowx_envs.utils.multicam_server_rospkg.src.topic_utils import IMTopic
>>>>>>> df7235cb

np.set_printoptions(suppress=True)

logging.set_verbosity(logging.WARNING)

FLAGS = flags.FLAGS

flags.DEFINE_multi_string("checkpoint_weights_path", None, "Path to checkpoint weights", required=True)
flags.DEFINE_multi_string("checkpoint_config_path", None, "Path to checkpoint config", required=True)
flags.DEFINE_string("video_save_path", None, "Path to save video")
flags.DEFINE_string(
    "goal_image_path",
    None,
    "Path to a single goal image",
)
flags.DEFINE_integer("num_timesteps", 120, "num timesteps")
flags.DEFINE_bool("blocking", False, "Use the blocking controller")
flags.DEFINE_spaceseplist("goal_eep", None, "Goal position")
flags.DEFINE_spaceseplist("initial_eep", None, "Initial position")
flags.DEFINE_bool("high_res", False, "Save high-res video and goal")

STEP_DURATION = 0.2
NO_PITCH_ROLL = False
NO_YAW = False
STICKY_GRIPPER_NUM_STEPS = 1

FIXED_STD = np.array([0.0, 0.0, 0.0, 0.0, 0.0, 0.0, 0.0])


def unnormalize_action(action, mean, std):
    return action * std + mean


def load_checkpoint(checkpoint_weights_path, checkpoint_config_path):
    with open(checkpoint_config_path, 'r') as f:
        config = json.load(f)    
    
    encoder_def = encoders[config["encoder"]](**config["encoder_kwargs"])

    example_batch = {
        "observations": {"image": np.zeros((128, 128, 3), dtype=np.uint8)},
        "goals": {"image": np.zeros((128, 128, 3), dtype=np.uint8)},
        "actions": np.zeros(7, dtype=np.float32),
    }

    # create agent from wandb config
    rng = jax.random.PRNGKey(0)
    rng, construct_rng = jax.random.split(rng)
    agent = agents[config["agent"]].create(
        rng=construct_rng,
        observations=example_batch["observations"],
        goals=example_batch["goals"],
        actions=example_batch["actions"],
        encoder_def=encoder_def,
        **config["agent_kwargs"],
    )

    # load action metadata from wandb
    action_metadata = config["bridgedata_config"]["action_metadata"]
    action_mean = np.array(action_metadata["mean"])
    action_std = np.array(action_metadata["std"])

    # hydrate agent with parameters from checkpoint
    agent = checkpoints.restore_checkpoint(checkpoint_weights_path, agent)

    return agent, action_mean, action_std


def main(_):
    # policies is a dict from run_name to (agent, action_mean, action_std)
    policies = {}
    for checkpoint_weights_path, checkpoint_config_path in zip(FLAGS.checkpoint_weights_path, FLAGS.checkpoint_config_path):
        assert tf.io.gfile.exists(checkpoint_weights_path), checkpoint_weights_path
        assert tf.io.gfile.exists(checkpoint_config_path), checkpoint_config_path
        checkpoint_num = int(checkpoint_weights_path.split("_")[-1])
        agent, action_mean, action_std = load_checkpoint(checkpoint_weights_path=checkpoint_weights_path, checkpoint_config_path=checkpoint_config_path)
        policies[f"{checkpoint_num}"] = (agent, action_mean, action_std)
    
    if FLAGS.initial_eep is not None:
        assert isinstance(FLAGS.initial_eep, list)
        initial_eep = [float(e) for e in FLAGS.initial_eep]
        start_state = np.concatenate([initial_eep, [0, 0, 0, 1]])
    else:
        start_state = None

    # set up environment
    env_params = {
        "fix_zangle": 0.1,
        "move_duration": 0.2,
        "adaptive_wait": True,
        "move_to_rand_start_freq": 1,
        "override_workspace_boundaries": [
            [0.1, -0.15, -0.1, -1.57, 0],
            [0.45, 0.25, 0.18, 1.57, 0],
        ],
        "action_clipping": "xyz",
        # "action_clipping": None,
        "catch_environment_except": False,
        "start_state": start_state,
        "return_full_image": FLAGS.high_res,
        "camera_topics": [IMTopic("/D435/color/image_raw", flip=True)],
    }
    env = BridgeDataRailRLPrivateWidowX(env_params, fixed_image_size=128)

    # load image goal
    image_goal = None
    if FLAGS.goal_image_path is not None:
        image_goal = np.array(Image.open(FLAGS.goal_image_path))

    # goal sampling loop
    while True:
        # ask for new goal
        if image_goal is None:
            print("Taking a new goal...")
            ch = "y"
        else:
            ch = input("Taking a new goal? [y/n]")
        if ch == "y":
            if FLAGS.goal_eep is not None:
                assert isinstance(FLAGS.goal_eep, list)
                goal_eep = [float(e) for e in FLAGS.goal_eep]
            else:
                low_bound = [0.24, -0.1, 0.05, -1.57, 0]
                high_bound = [0.4, 0.20, 0.15, 1.57, 0]
                goal_eep = np.random.uniform(low_bound[:3], high_bound[:3])
            env.controller().open_gripper(True)
            try:
                env.controller().move_to_state(goal_eep, 0, duration=1.5)
            except Exception as e:
                continue
            input("Press [Enter] when ready for taking the goal image. ")
            obs = env.current_obs()
            image_goal = (
                obs["image"].reshape(3, 128, 128).transpose(1, 2, 0) * 255
            ).astype(np.uint8)
            full_goal_image = obs["full_image"][0]

        # ask for which policy to use
        if len(policies) == 1:
            policy_idx = 0
            input("Press [Enter] to start.")
        else:
            print("policies:")
            for i, name in enumerate(policies.keys()):
                print(f"{i}) {name}")
            policy_idx = int(input("select policy: "))

        policy_name = list(policies.keys())[policy_idx]
        agent, action_mean, action_std = policies[policy_name]
        try:
            env.reset()
            env.start()
        except Exception as e:
            continue

        # move to initial position
        try:
            if FLAGS.initial_eep is not None:
                assert isinstance(FLAGS.initial_eep, list)
                initial_eep = [float(e) for e in FLAGS.initial_eep]
                env.controller().move_to_state(initial_eep, 0, duration=1.5)
        except Exception as e:
            continue

        # do rollout
        rng = jax.random.PRNGKey(0)
        obs = env.current_obs()
        last_tstep = time.time()
        images = []
        full_images = []
        t = 0
        # keep track of our own gripper state to implement sticky gripper
        is_gripper_closed = False
        num_consecutive_gripper_change_actions = 0
        try:
            while t < FLAGS.num_timesteps:
                if time.time() > last_tstep + STEP_DURATION or FLAGS.blocking:
                    image_obs = (
                        obs["image"].reshape(3, 128, 128).transpose(1, 2, 0) * 255
                    ).astype(np.uint8)
                    if FLAGS.high_res:
                        full_images.append(Image.fromarray(obs["full_image"][0]))
                    obs = {"image": image_obs, "proprio": obs["state"]}
                    goal_obs = {
                        "image": image_goal,
                    }

                    last_tstep = time.time()

                    rng, key = jax.random.split(rng)
                    action = np.array(
                        agent.sample_actions(obs, goal_obs, seed=key, argmax=True)
                    )
                    action = unnormalize_action(action, action_mean, action_std)
                    action += np.random.normal(0, FIXED_STD)

                    # sticky gripper logic
                    if (action[-1] < 0.5) != is_gripper_closed:
                        num_consecutive_gripper_change_actions += 1
                    else:
                        num_consecutive_gripper_change_actions = 0

                    if (
                        num_consecutive_gripper_change_actions
                        >= STICKY_GRIPPER_NUM_STEPS
                    ):
                        is_gripper_closed = not is_gripper_closed
                        num_consecutive_gripper_change_actions = 0

                    action[-1] = 0.0 if is_gripper_closed else 1.0

                    # remove degrees of freedom
                    if NO_PITCH_ROLL:
                        action[3] = 0
                        action[4] = 0
                    if NO_YAW:
                        action[5] = 0

                    # perform environment step
                    obs, rew, done, info = env.step(
                        action, last_tstep + STEP_DURATION, blocking=FLAGS.blocking
                    )

                    # save image
                    image_formatted = np.concatenate((image_goal, image_obs), axis=0)
                    images.append(Image.fromarray(image_formatted))

                    t += 1
        except Exception as e:
            print(traceback.format_exc(), file=sys.stderr)

        # save video
        if FLAGS.video_save_path is not None:
            os.makedirs(FLAGS.video_save_path, exist_ok=True)
            curr_time = datetime.now().strftime("%Y-%m-%d_%H-%M-%S")
            save_path = os.path.join(
                FLAGS.video_save_path,
                f"{curr_time}_{policy_name}_sticky_{STICKY_GRIPPER_NUM_STEPS}.gif",
            )
            print(f"Saving Video at {save_path}")
            images[0].save(
                save_path,
                format="GIF",
                append_images=images[1:],
                save_all=True,
                duration=200,
                loop=0,
            )
        # save high-res video
        if FLAGS.high_res:
            base_path = os.path.join(FLAGS.video_save_path, "high_res")
            os.makedirs(base_path, exist_ok=True)
            print(f"Saving Video and Goal at {base_path}")
            curr_time = datetime.now().strftime("%Y-%m-%d_%H-%M-%S")
            video_path = os.path.join(
                base_path,
                f"{curr_time}_{policy_name}_sticky_{STICKY_GRIPPER_NUM_STEPS}.gif",
            )
            full_images[0].save(
                video_path,
                format="GIF",
                append_images=full_images[1:],
                save_all=True,
                duration=200,
                loop=0,
            )
            goal_path = os.path.join(base_path, f"{curr_time}_{policy_name}.png")
            plt.imshow(full_goal_image)
            plt.axis("off")
            plt.savefig(goal_path, bbox_inches="tight", pad_inches=0)


if __name__ == "__main__":
    app.run(main)<|MERGE_RESOLUTION|>--- conflicted
+++ resolved
@@ -1,3 +1,5 @@
+#!/usr/bin/env python3
+
 import sys
 import os
 import json
@@ -11,6 +13,7 @@
 
 import numpy as np
 import tensorflow as tf
+
 import jax
 from PIL import Image
 
@@ -18,22 +21,9 @@
 from jaxrl_m.vision import encoders
 from jaxrl_m.agents import agents
 
-<<<<<<< HEAD
-matplotlib.use("Agg")
-import matplotlib.pyplot as plt
-import time
-from datetime import datetime
-import jax
-import time
-import tensorflow as tf
-
 # bridge_data_robot imports
 from widowx_envs.widowx_env import BridgeDataRailRLPrivateWidowX
 from multicam_server.topic_utils import IMTopic
-=======
-from widowx_envs.widowx.widowx_env import BridgeDataRailRLPrivateWidowX
-from widowx_envs.utils.multicam_server_rospkg.src.topic_utils import IMTopic
->>>>>>> df7235cb
 
 np.set_printoptions(suppress=True)
 
